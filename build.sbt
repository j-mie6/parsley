import org.scalajs.linker.interface.ESVersion
import com.typesafe.tools.mima.core._

val projectName = "parsley"
val Scala213 = "2.13.10"
val Scala212 = "2.12.17"
val Scala3 = "3.2.1"
val Java8 = JavaSpec.temurin("8")
val JavaLTS = JavaSpec.temurin("11")
val JavaLatest = JavaSpec.temurin("17")

Global / onChangedBuildSource := ReloadOnSourceChanges

val isInPublish = Option(System.getenv("GITHUB_JOB")).contains("publish")
val releaseFlags = Seq("-Xdisable-assertions", "-opt:l:method,inline", "-opt-inline-from", "parsley.**", "-opt-warnings:at-inline-failed")

inThisBuild(List(
  tlBaseVersion := "4.1",
  organization := "com.github.j-mie6",
  startYear := Some(2018),
  homepage := Some(url("https://github.com/j-mie6/parsley")),
  licenses := List("BSD-3-Clause" -> url("https://opensource.org/licenses/BSD-3-Clause")),
  developers := List(
    tlGitHubDev("j-mie6", "Jamie Willis")
  ),
  versionScheme := Some("early-semver"),
  crossScalaVersions := Seq(Scala213, Scala212, Scala3),
  scalaVersion := Scala213,
  mimaBinaryIssueFilters ++= Seq(
    ProblemFilters.exclude[Problem]("parsley.internal.*"),
    ProblemFilters.exclude[Problem]("parsley.X*"),
    // Until 5.0 (these are all misreported package private members)
    ProblemFilters.exclude[DirectMissingMethodProblem]("parsley.token.numeric.Combined.this"),
    ProblemFilters.exclude[MissingClassProblem]("parsley.token.text.RawCharacter$"),
    ProblemFilters.exclude[DirectMissingMethodProblem]("parsley.token.symbol.Symbol.this"),
    ProblemFilters.exclude[ReversedMissingMethodProblem]("parsley.token.numeric.Integer.bounded"),
    ProblemFilters.exclude[MissingClassProblem]("parsley.token.numeric.Generic$"),
    ProblemFilters.exclude[MissingClassProblem]("parsley.token.predicate$_CharSet$"),
    ProblemFilters.exclude[MissingFieldProblem]("parsley.token.predicate._CharSet"),
  ),
  tlVersionIntroduced := Map(
    "2.13" -> "1.5.0",
    "2.12" -> "1.5.0",
    "3"    -> "3.1.2",
  ),
  // CI Configuration
<<<<<<< HEAD
  tlCiReleaseBranches := Seq("master", "error-config"),
  tlSonatypeUseLegacyHost := true, // this needs to be switched off after migration
=======
  tlCiReleaseBranches := Seq("master"),
  tlSonatypeUseLegacyHost := false,
>>>>>>> d947aba3
  githubWorkflowJavaVersions := Seq(Java8, JavaLTS, JavaLatest),
  // We need this because our release uses different flags
  githubWorkflowArtifactUpload := false,
  githubWorkflowAddedJobs += testCoverageJob(githubWorkflowGeneratedCacheSteps.value.toList),
))

lazy val root = tlCrossRootProject.aggregate(parsley)

lazy val parsley = crossProject(JSPlatform, JVMPlatform, NativePlatform)
  .withoutSuffixFor(JVMPlatform)
  .crossType(CrossType.Full)
  .in(file("parsley"))
  .settings(
    name := projectName,

    libraryDependencies ++= Seq(
        "org.scalatest" %%% "scalatest" % "3.2.14" % Test,
    ),

    Test / testOptions += Tests.Argument(TestFrameworks.ScalaTest, "-oI"),

    scalacOptions ++= (if (isInPublish) releaseFlags else Seq.empty),

    Compile / doc / scalacOptions ++= Seq("-groups", "-doc-root-content", s"${baseDirectory.value.getParentFile.getPath}/rootdoc.md"),
    Compile / doc / scalacOptions ++= {
        if (scalaBinaryVersion.value == "3") Seq("-comment-syntax:wiki") else Seq.empty
    },
  )
  .jsSettings(
    Test / scalaJSLinkerConfig := scalaJSLinkerConfig.value.withESFeatures(_.withESVersion(ESVersion.ES2018)),
    Compile / bloopGenerate := None,
    Test / bloopGenerate := None,
  )
  .nativeSettings(
    Compile / bloopGenerate := None,
    Test / bloopGenerate := None,
  )

def testCoverageJob(cacheSteps: List[WorkflowStep]) = WorkflowJob(
    id = "coverage",
    name = "Run Test Coverage and Upload",
    scalas = List(Scala213),
    steps =
        WorkflowStep.Checkout ::
        WorkflowStep.SetupJava(List(JavaLTS)) :::
        cacheSteps ::: List(
            WorkflowStep.Sbt(name = Some("Generate coverage report"), commands = List("coverage", "parsley / test", "coverageReport")),
            WorkflowStep.Use(
                name = Some("Upload coverage to Code Climate"),
                ref = UseRef.Public(owner = "paambaati", repo = "codeclimate-action", ref = "v3.2.0"),
                env = Map("CC_TEST_REPORTER_ID" -> "${{secrets.CC_TEST_REPORTER_ID}}"),
                params = Map("coverageLocations" -> "${{github.workspace}}/parsley/jvm/target/scala-2.13/coverage-report/cobertura.xml:cobertura"),
            )
        )
)<|MERGE_RESOLUTION|>--- conflicted
+++ resolved
@@ -44,13 +44,8 @@
     "3"    -> "3.1.2",
   ),
   // CI Configuration
-<<<<<<< HEAD
   tlCiReleaseBranches := Seq("master", "error-config"),
-  tlSonatypeUseLegacyHost := true, // this needs to be switched off after migration
-=======
-  tlCiReleaseBranches := Seq("master"),
   tlSonatypeUseLegacyHost := false,
->>>>>>> d947aba3
   githubWorkflowJavaVersions := Seq(Java8, JavaLTS, JavaLatest),
   // We need this because our release uses different flags
   githubWorkflowArtifactUpload := false,
