--- conflicted
+++ resolved
@@ -8,11 +8,7 @@
 Parsley is distributed on Maven Central, and can be added to your project via:
 
 ```scala
-<<<<<<< HEAD
 libraryDependencies += "com.github.j-mie6" %% "parsley" % "4.1.0-M8"
-=======
-libraryDependencies += "com.github.j-mie6" %% "parsley" % "4.0.4"
->>>>>>> 302f4953
 ```
 
 Documentation can be found [**here**](https://javadoc.io/doc/com.github.j-mie6/parsley_2.13/latest/index.html)
@@ -21,11 +17,7 @@
 to augment `parsley` with instances for various `cats` typeclasses:
 
 ```scala
-<<<<<<< HEAD
-libraryDependencies += "com.github.j-mie6" %% "parsley-cats" % "1.0.0"
-=======
 libraryDependencies += "com.github.j-mie6" %% "parsley-cats" % "1.1.0"
->>>>>>> 302f4953
 ```
 
 ### Examples
