--- conflicted
+++ resolved
@@ -13,11 +13,7 @@
 private [instructions] final class Handler(val depth: Int, val pc: Int, var stacksz: Int) {
     override def toString: String = s"Handler@$depth:$pc(-${stacksz + 1})"
 }
-<<<<<<< HEAD
-private [instructions] final class State(val offset: Int, val line: Int, val col: Int, val regs: Array[AnyRef]) {
-=======
 private [instructions] final class State(val offset: Int, val line: Int, val col: Int) {
->>>>>>> c5749e2b
     override def toString: String = s"$offset ($line, $col)"
 }
 
@@ -229,13 +225,7 @@
         col = state.col
     }
     private [instructions] def copyOnWrite(v: Int, x: Any): Unit = {
-<<<<<<< HEAD
-        if (!isEmpty(states) && (states.head.regs eq regs)) regs = regs.clone
         regs(v) = x.asInstanceOf[AnyRef]
-=======
-        //if (!isEmpty(states) && (states.head.regs eq regs)) regs = regs.clone
-        regs(v) = x
->>>>>>> c5749e2b
     }
 
     // Allows us to reuse a context, helpful for benchmarking and potentially user applications
