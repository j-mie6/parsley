/*
 * Copyright 2020 Parsley Contributors <https://github.com/j-mie6/Parsley/graphs/contributors>
 *
 * SPDX-License-Identifier: BSD-3-Clause
 */
package parsley.internal.deepembedding.frontend.debug

<<<<<<< HEAD
import parsley.state.Ref
=======
import parsley.debug.Breakpoint
import parsley.internal.deepembedding.backend
>>>>>>> 0d9bb4ef
import parsley.internal.deepembedding.backend.StrictParsley
import parsley.internal.deepembedding.frontend.{LazyParsley, LazyParsleyIVisitor, Unary}

<<<<<<< HEAD
private [parsley] final class RemoteBreak[A](p: LazyParsley[A], val break: Breakpoint, val refs: Seq[Ref[Any]]) extends Unary[A, A](p) {
    override def make(p: StrictParsley[A]): StrictParsley[A] = p
=======
private [parsley] final class RemoteBreak[A](p: LazyParsley[A], break: Breakpoint) extends Unary[A, A](p) {
    override def make(p: StrictParsley[A]): StrictParsley[A] = new backend.InertBreak(p, break)
>>>>>>> 0d9bb4ef

    override def visit[T, U[+_]](visitor: LazyParsleyIVisitor[T, U], context: T): U[A] = visitor.visitGeneric(this, context)

    private [parsley] var debugName: String = "remoteBreak"
}<|MERGE_RESOLUTION|>--- conflicted
+++ resolved
@@ -5,22 +5,13 @@
  */
 package parsley.internal.deepembedding.frontend.debug
 
-<<<<<<< HEAD
 import parsley.state.Ref
-=======
 import parsley.debug.Breakpoint
-import parsley.internal.deepembedding.backend
->>>>>>> 0d9bb4ef
-import parsley.internal.deepembedding.backend.StrictParsley
+import parsley.internal.deepembedding.backend.{StrictParsley, InertBreak}
 import parsley.internal.deepembedding.frontend.{LazyParsley, LazyParsleyIVisitor, Unary}
 
-<<<<<<< HEAD
-private [parsley] final class RemoteBreak[A](p: LazyParsley[A], val break: Breakpoint, val refs: Seq[Ref[Any]]) extends Unary[A, A](p) {
-    override def make(p: StrictParsley[A]): StrictParsley[A] = p
-=======
-private [parsley] final class RemoteBreak[A](p: LazyParsley[A], break: Breakpoint) extends Unary[A, A](p) {
-    override def make(p: StrictParsley[A]): StrictParsley[A] = new backend.InertBreak(p, break)
->>>>>>> 0d9bb4ef
+private [parsley] final class RemoteBreak[A](p: LazyParsley[A], break: Breakpoint, refs: Ref[Any]*) extends Unary[A, A](p) {
+    override def make(p: StrictParsley[A]): StrictParsley[A] = new InertBreak(p, break, refs*)
 
     override def visit[T, U[+_]](visitor: LazyParsleyIVisitor[T, U], context: T): U[A] = visitor.visitGeneric(this, context)
 
