--- conflicted
+++ resolved
@@ -33,17 +33,10 @@
     }
 
     it should "preserve the prettified names of the parsers" in {
-<<<<<<< HEAD
-        val factory = new Debugging(new DebugContext(parsley.debug.combinator.DefaultStringRules))
+        val factory = new Debugging(new DebugContext(parsley.debug.combinator.DefaultStringRules, SilentDebugView))
         new TaggedWith(factory)(named(fresh(()), "foo").internal, null, false, None).debugName shouldBe "foo"
         new TaggedWith(factory)(fresh(()).internal, null, false, None).debugName shouldBe "fresh"
         new TaggedWith(factory)(fresh(()).internal, null, false, Some("bar")).debugName shouldBe "bar"
-=======
-        val factory = new Debugging(new DebugContext(parsley.debug.combinator.DefaultStringRules, SilentDebugView))
-        new TaggedWith(factory)(named(fresh(()), "foo").internal, null, None).debugName shouldBe "foo"
-        new TaggedWith(factory)(fresh(()).internal, null, None).debugName shouldBe "fresh"
-        new TaggedWith(factory)(fresh(()).internal, null, Some("bar")).debugName shouldBe "bar"
->>>>>>> e937beb5
     }
 
     "the debugger runtime" should "preserve the result of parsers" in {
