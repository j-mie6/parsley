--- conflicted
+++ resolved
@@ -39,11 +39,7 @@
 
     it should "pass through Debugged parsers and get the inner parser's name" in {
         val symbolic = new <**>
-<<<<<<< HEAD
-        val debugged = new TaggedWith[Any](new Debugging(new DebugContext(parsley.debug.combinator.DefaultStringRules)))(symbolic, symbolic, false, None)
-=======
-        val debugged = new TaggedWith[Any](new Debugging(new DebugContext(parsley.debug.combinator.DefaultStringRules, parsley.debug.SilentDebugView)))(symbolic, symbolic, None)
->>>>>>> e937beb5
+        val debugged = new TaggedWith[Any](new Debugging(new DebugContext(parsley.debug.combinator.DefaultStringRules, parsley.debug.SilentDebugView)))(symbolic, symbolic, false, None)
 
         Renamer.nameOf(None, debugged) shouldBe "<**>"
     }
